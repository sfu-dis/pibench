--- conflicted
+++ resolved
@@ -16,16 +16,7 @@
 namespace PiBench
 {
 
-    void print_environment();
-
-/**
- * @brief Benchmark mode
- */
-    enum class mode_t : uint8_t
-    {
-        Operation = 0,
-        Time = 1,
-    };
+void print_environment();
 
 /**
  * @brief Benchmark mode
@@ -40,87 +31,76 @@
  * @brief Supported random number distributions.
  *
  */
-    enum class distribution_t : uint8_t
-    {
-        UNIFORM = 0,
-        SELFSIMILAR = 1,
-        ZIPFIAN = 2
-    };
+enum class distribution_t : uint8_t
+{
+    UNIFORM = 0,
+    SELFSIMILAR = 1,
+    ZIPFIAN = 2
+};
 
 /**
  * @brief Benchmark options.
  *
  */
-    struct options_t
-    {
-        /// Name of tree library file used to run the benchmark against.
-        std::string library_file = "";
-
-        /// Number of records to insert into tree during 'load' phase.
-        uint64_t num_records = 1e6;
-
-        /// Number of operations to issue during 'run' phase.
-        uint64_t num_ops = 1e6;
-
-        /// Number of parallel threads used for executing requests.
-        uint32_t num_threads = 1;
-
-        /// Sampling window in milliseconds.
-        uint32_t sampling_ms = 1000;
-
-        /// Key prefix.
-        std::string key_prefix = "";
-
-        /// Size of key in bytes.
-        uint32_t key_size = 8;
-
-        /// Size of value in bytes.
-        uint32_t value_size = 8;
-
-        /// Ratio of read operations.
-        float read_ratio = 1.0;
-
-        /// Ratio of insert operations.
-        float insert_ratio = 0.0;
-
-        /// Ratio of update operations.
-        float update_ratio = 0.0;
-
-        /// Ratio of remove operations.
-        float remove_ratio = 0.0;
-
-        /// Ratio of scan operations.
-        float scan_ratio = 0.0;
-
-        /// Size of scan operations in records.
-        uint32_t scan_size = 100;
-
-        /// Distribution used for generation random keys.
-        distribution_t key_distribution = distribution_t::UNIFORM;
-
-        /// Factor to be used for skewed random key distributions.
-        float key_skew = 0.2;
-
-        /// Master seed to be used for random generations.
-        uint32_t rnd_seed = 1729;
-
-        /// Whether to enable Intel PCM for profiling.
-        bool enable_pcm = true;
-
-        /// Whether to skip the load phase.
-        bool skip_load = false;
-
-        /// Ratio of requests to sample latency from (between 0.0 and 1.0).
-        float latency_sampling = 0.0;
-
-<<<<<<< HEAD
-        /// Experiment duration (seconds) for time-based benchmark
-        uint32_t seconds = 20;
-
-        /// Experiment mode
-        mode_t bm_mode = mode_t::Operation;
-    };
-=======
+struct options_t
+{
+    /// Name of tree library file used to run the benchmark against.
+    std::string library_file = "";
+
+    /// Number of records to insert into tree during 'load' phase.
+    uint64_t num_records = 1e6;
+
+    /// Number of operations to issue during 'run' phase.
+    uint64_t num_ops = 1e6;
+
+    /// Number of parallel threads used for executing requests.
+    uint32_t num_threads = 1;
+
+    /// Sampling window in milliseconds.
+    uint32_t sampling_ms = 1000;
+
+    /// Key prefix.
+    std::string key_prefix = "";
+
+    /// Size of key in bytes.
+    uint32_t key_size = 8;
+
+    /// Size of value in bytes.
+    uint32_t value_size = 8;
+
+    /// Ratio of read operations.
+    float read_ratio = 1.0;
+
+    /// Ratio of insert operations.
+    float insert_ratio = 0.0;
+
+    /// Ratio of update operations.
+    float update_ratio = 0.0;
+
+    /// Ratio of remove operations.
+    float remove_ratio = 0.0;
+
+    /// Ratio of scan operations.
+    float scan_ratio = 0.0;
+
+    /// Size of scan operations in records.
+    uint32_t scan_size = 100;
+
+    /// Distribution used for generation random keys.
+    distribution_t key_distribution = distribution_t::UNIFORM;
+
+    /// Factor to be used for skewed random key distributions.
+    float key_skew = 0.2;
+
+    /// Master seed to be used for random generations.
+    uint32_t rnd_seed = 1729;
+
+    /// Whether to enable Intel PCM for profiling.
+    bool enable_pcm = true;
+
+    /// Whether to skip the load phase.
+    bool skip_load = false;
+
     /// Ratio of requests to sample latency from (between 0.0 and 1.0).
     float latency_sampling = 0.0;
 
@@ -130,15 +110,11 @@
     /// Experiment mode
     mode_t bm_mode = mode_t::Operation;
 };
->>>>>>> a2901d85
 
 /**
  * @brief Statistics collected over time.
  *
  */
-<<<<<<< HEAD
-    struct alignas(64) stats_t
-=======
 struct alignas(64) stats_t
 {
     stats_t()
@@ -153,117 +129,12 @@
         , success_remove_count(0)
         , scan_count(0)
         , success_scan_count(0)
->>>>>>> a2901d85
     {
-        stats_t()
-                : operation_count(0)
-                , insert_count(0)
-                , success_insert_count(0)
-                , read_count(0)
-                , success_read_count(0)
-                , update_count(0)
-                , success_update_count(0)
-                , remove_count(0)
-                , success_remove_count(0)
-                , scan_count(0)
-                , success_scan_count(0)
-        {
-        }
-
-        /// Number of operations completed.
-        uint64_t operation_count;
-
-<<<<<<< HEAD
-        /// Number of inserts completed
-        uint64_t insert_count;
-
-        /// Number of successful inserts
-        uint64_t success_insert_count;
-
-        /// Number of reads completed
-        uint64_t read_count;
-
-        /// Number of successful point reads
-        uint64_t success_read_count;
-
-        /// Number of updates completed
-        uint64_t update_count;
-
-        /// Number of successful point reads
-        uint64_t success_update_count;
-
-        /// Number of remove completed
-        uint64_t remove_count;
-
-        /// Number of successful point reads
-        uint64_t success_remove_count;
-
-        /// Number of scan completed
-        uint64_t scan_count;
-
-        /// Number of successful point reads
-        uint64_t success_scan_count;
-
-        /// Vector to store both start and end time of requests.
-        std::vector<std::chrono::high_resolution_clock::time_point> times;
-    };
-
-    class benchmark_t
-    {
-    public:
-        /**
-         * @brief Construct a new benchmark_t object.
-         *
-         * @param tree pointer to tree data structure compliant with the API.
-         * @param opt options used to run the benchmark.
-         */
-        benchmark_t(tree_api* tree, const options_t& opt) noexcept;
-
-        /**
-         * @brief Destroy the benchmark_t object.
-         *
-         */
-        ~benchmark_t();
-
-        /**
-         * @brief Load the tree with the amount of records specified in options_t.
-         *
-         * A single thread is used for load phase to guarantee determinism across
-         * multiple runs. Using multiple threads can lead to different, but
-         * equivalent, results.
-         */
-        void load() noexcept;
-
-        /// Run the workload as specified by options_t.
-        void run() noexcept;
-
-        /// Maximum number of records to be scanned.
-        static constexpr size_t MAX_SCAN = 1000;
-
-    private:
-        void run_op(operation_t op, const char *key_ptr,
-                    char *value_out, char *values_out, bool measure_latency,
-                    stats_t &stats);
-
-        /// Tree data structure being benchmarked.
-        tree_api* tree_;
-
-        /// Options used to run this benchmark.
-        const options_t opt_;
-
-        /// Operation generator.
-        operation_generator_t op_generator_;
-
-        /// Key generator.
-        std::unique_ptr<key_generator_t> key_generator_;
-
-        /// Value generator.
-        value_generator_t value_generator_;
-
-        /// Intel PCM handler.
-        PCM* pcm_;
-    };
-=======
+    }
+
+    /// Number of operations completed.
+    uint64_t operation_count;
+
     /// Number of inserts completed
     uint64_t insert_count;
 
@@ -353,13 +224,12 @@
     /// Intel PCM handler.
     PCM* pcm_;
 };
->>>>>>> a2901d85
 } // namespace PiBench
 
 namespace std
 {
-    std::ostream& operator<<(std::ostream& os, const PiBench::distribution_t& dist);
-    std::ostream& operator<<(std::ostream& os, const PiBench::options_t& opt);
+std::ostream& operator<<(std::ostream& os, const PiBench::distribution_t& dist);
+std::ostream& operator<<(std::ostream& os, const PiBench::options_t& opt);
 } // namespace std
 
 #endif