#include "benchmark.hpp"
#include "utils.hpp"

#include <algorithm>
#include <cassert>
#include <iostream>
#include <omp.h>
#include <functional> // std::bind
#include <cmath>      // std::ceil
#include <ctime>
#include <fstream>
#include <regex>            // std::regex_replace
#include <sys/utsname.h>    // uname

namespace PiBench
{

    void print_environment()
    {
        std::time_t now = std::time(nullptr);
        uint64_t num_cpus = 0;
        std::string cpu_type;
        std::string cache_size;

        std::ifstream cpuinfo("/proc/cpuinfo", std::ifstream::in);

        if(!cpuinfo.good())
        {
            num_cpus = 0;
            cpu_type = "Could not open /proc/cpuinfo";
            cache_size = "Could not open /proc/cpuinfo";
        }
        else
        {
            std::string line;
            while(!getline(cpuinfo, line).eof())
            {
                auto sep_pos = line.find(':');
                if(sep_pos == std::string::npos)
                {
                    continue;
                }
                else
                {
                    std::string key = std::regex_replace(std::string(line, 0, sep_pos), std::regex("\\t+$"), "");
                    std::string val = sep_pos == line.size()-1 ? "" : std::string(line, sep_pos+2, line.size());
                    if(key.compare("model name") == 0)
                    {
                        ++num_cpus;
                        cpu_type = val;
                    }
                    else if(key.compare("cache size") == 0)
                    {
                        cache_size = val;
                    }
                }
            }
        }
        cpuinfo.close();

        std::string kernel_version;
        struct utsname uname_buf;
        if(uname(&uname_buf) == -1)
        {
            kernel_version = "Unknown";
        }
        else
        {
            kernel_version = std::string(uname_buf.sysname) + " " + std::string(uname_buf.release);
        }

        std::cout << "Environment:" << "\n"
                  << "\tTime: " << std::asctime(std::localtime(&now))
                  << "\tCPU: " << num_cpus << " * " << cpu_type << "\n"
                  << "\tCPU Cache: " << cache_size << "\n"
                  << "\tKernel: " << kernel_version << std::endl;
    }

    benchmark_t::benchmark_t(tree_api* tree, const options_t& opt) noexcept
            : tree_(tree),
              opt_(opt),
              op_generator_(opt.read_ratio, opt.insert_ratio, opt.update_ratio, opt.remove_ratio, opt.scan_ratio),
              value_generator_(opt.value_size),
              pcm_(nullptr)
    {
        if (opt.enable_pcm)
        {
            pcm_ = PCM::getInstance();
            auto status = pcm_->program();
            if (status != PCM::Success)
            {
                std::cout << "Error opening PCM: " << status << std::endl;
                if (status == PCM::PMUBusy)
                    pcm_->resetPMU();
                else
                    exit(0);
            }
        }

        size_t key_space_sz = opt_.num_records + (opt_.num_ops * opt_.insert_ratio);
        switch (opt_.key_distribution)
        {
            case distribution_t::UNIFORM:
                key_generator_ = std::make_unique<uniform_key_generator_t>(key_space_sz, opt_.key_size, opt_.key_prefix);
                break;

            case distribution_t::SELFSIMILAR:
                key_generator_ = std::make_unique<selfsimilar_key_generator_t>(key_space_sz, opt_.key_size, opt_.key_prefix, opt_.key_skew);
                break;

            case distribution_t::ZIPFIAN:
                key_generator_ = std::make_unique<zipfian_key_generator_t>(key_space_sz, opt_.key_size, opt_.key_prefix, opt_.key_skew);
                break;

            default:
                std::cout << "Error: unknown distribution!" << std::endl;
                exit(0);
        }
    }

    benchmark_t::~benchmark_t()
    {
<<<<<<< HEAD
        if (pcm_)
            pcm_->cleanup();
    }

    void benchmark_t::load() noexcept
    {
        if(opt_.skip_load)
        {
            std::cout << "Load skipped." << std::endl;
            key_generator_->current_id_ = opt_.num_records + 1;
            return;
        }

        std::cout << "Loading started." << std::endl;
        stopwatch_t sw;
        sw.start();

        {
#pragma omp parallel num_threads(opt_.num_threads)
            {
                // Initialize insert id for each thread
                key_generator_->current_id_ = opt_.num_records / opt_.num_threads * omp_get_thread_num();

#pragma omp for schedule(static)
                for (uint64_t i = 0; i < opt_.num_records; ++i)
                {
                    // Generate key in sequence
                    auto key_ptr = key_generator_->next(true);

                    // Generate random value
                    auto value_ptr = value_generator_.next();
=======
        std::cout << "Load skipped." << std::endl;
        key_generator_->current_id_ = opt_.num_records + 1;
        return;
    }

    std::cout << "Loading started." << std::endl;
    stopwatch_t sw;
    sw.start();

    {
        #pragma omp parallel num_threads(opt_.num_threads)
        {
            // Initialize insert id for each thread
            key_generator_->current_id_ = opt_.num_records / opt_.num_threads * omp_get_thread_num();

            #pragma omp for schedule(static)
            for (uint64_t i = 0; i < opt_.num_records; ++i)
            {
                // Generate key in sequence
                auto key_ptr = key_generator_->next(true);

                // Generate random value
                auto value_ptr = value_generator_.next();

                auto r = tree_->insert(key_ptr, key_generator_->size(), value_ptr, opt_.value_size);
                assert(r);
            }
        }

    }

    auto elapsed = sw.elapsed<std::chrono::milliseconds>();

    std::cout << "Loading finished in " << elapsed << " milliseconds" << std::endl;

    // Verify all keys can be found
    {
        #pragma omp parallel num_threads(opt_.num_threads)
        {
            // Initialize insert id for each thread
            auto id = opt_.num_records / opt_.num_threads * omp_get_thread_num();

            #pragma omp for schedule(static)
            for (uint64_t i = 0; i < opt_.num_records; ++i)
            {
                // Generate key in sequence
                auto key_ptr = key_generator_->hash_id(id++);

                static thread_local char value_out[value_generator_t::VALUE_MAX];
                bool found = tree_->find(key_ptr, key_generator_->size(), value_out);
                if (!found) {
                    exit(1);
                }
            }
        }
    }

    std::cout << "Load verified; benchmark started." << std::endl;
}
>>>>>>> a2901d85

                    auto r = tree_->insert(key_ptr, key_generator_->size(), value_ptr, opt_.value_size);
                    assert(r);
                }
            }

        }

<<<<<<< HEAD
        auto elapsed = sw.elapsed<std::chrono::milliseconds>();
=======
    std::vector<stats_t> local_stats(opt_.num_threads);
    for(auto& lc : local_stats)
    {
        if (opt_.bm_mode == mode_t::Operation)
        {
            lc.times.resize(std::ceil(opt_.num_ops/opt_.num_threads)*2);
        }
        else
        {
            lc.times.resize(1000000);
        }
        lc.times.resize(0);
    }
>>>>>>> a2901d85

        std::cout << "Loading finished in " << elapsed << " milliseconds" << std::endl;

        // Verify all keys can be found
        {
#pragma omp parallel num_threads(opt_.num_threads)
            {
                // Initialize insert id for each thread
                auto id = opt_.num_records / opt_.num_threads * omp_get_thread_num();

#pragma omp for schedule(static)
                for (uint64_t i = 0; i < opt_.num_records; ++i)
                {
                    // Generate key in sequence
                    auto key_ptr = key_generator_->hash_id(id++);

                    static thread_local char value_out[value_generator_t::VALUE_MAX];
                    bool found = tree_->find(key_ptr, key_generator_->size(), value_out);
                    if (!found) {
                        exit(1);
                    }
                }
            }
        }

        std::cout << "Load verified; benchmark started." << std::endl;
    }

<<<<<<< HEAD
    void benchmark_t::run() noexcept
=======
    double elapsed = 0.0;
    stopwatch_t sw;
    omp_set_nested(true);
    #pragma omp parallel sections num_threads(2)
>>>>>>> a2901d85
    {
        std::vector<stats_t> global_stats;
        global_stats.resize(100000); // Avoid overhead of allocation and page fault
        global_stats.resize(0);

        static thread_local char value_out[value_generator_t::VALUE_MAX];
        char* values_out;

        std::vector<stats_t> local_stats(opt_.num_threads);
        for(auto& lc : local_stats)
        {
<<<<<<< HEAD
            if (opt_.bm_mode == mode_t::Operation)
            {
                lc.times.resize(std::ceil(opt_.num_ops/opt_.num_threads)*2);
=======
            std::chrono::milliseconds sampling_window(opt_.sampling_ms);
            auto sample_stats = [&]()
            {
                std::this_thread::sleep_for(sampling_window);
                stats_t s;
                s.operation_count = std::accumulate(local_stats.begin(), local_stats.end(), 0ull,
                                                    [](uint64_t sum, const stats_t& curr) {
                                                        return sum + curr.operation_count;
                                                    });
                global_stats.push_back(std::move(s));
            };

            if (opt_.bm_mode == mode_t::Operation)
            {
                while (!finished)
                {
                    sample_stats();
                }
            }
            else
            {
                uint32_t slept = 0;
                do {
                    sample_stats();
                }
                while (++slept < opt_.seconds);
                finished = true;
>>>>>>> a2901d85
            }
            else
            {
                lc.times.resize(1000000);
            }
            lc.times.resize(0);
        }

        // Control variable of monitor thread
        bool finished = false;

        // The amount of inserts expected to be done by each thread + some play room.
        uint64_t inserts_per_thread = 10 + (opt_.num_ops * opt_.insert_ratio) / opt_.num_threads;

        // Current id after load
        uint64_t current_id = key_generator_->current_id_;

        std::unique_ptr<SystemCounterState> before_sstate;
        if (opt_.enable_pcm)
        {
            before_sstate = std::make_unique<SystemCounterState>();
            *before_sstate = getSystemCounterState();
        }

        double elapsed = 0.0;
        stopwatch_t sw;
        omp_set_nested(true);
#pragma omp parallel sections num_threads(2)
        {
#pragma omp section // Monitor thread
            {
                std::chrono::milliseconds sampling_window(opt_.sampling_ms);
                auto sample_stats = [&]()
                {
                    std::this_thread::sleep_for(sampling_window);
                    stats_t s;
                    s.operation_count = std::accumulate(local_stats.begin(), local_stats.end(), 0ull,
                                                        [](uint64_t sum, const stats_t& curr) {
                                                            return sum + curr.operation_count;
                                                        });
                    global_stats.push_back(std::move(s));
                };

                if (opt_.bm_mode == mode_t::Operation)
                {
                    while (!finished)
                    {
                        sample_stats();
                    }
                }
                else
                {
                    uint32_t slept = 0;
                    do {
                        sample_stats();
                    }
                    while (++slept < opt_.seconds);
                    finished = true;
                }
            }

<<<<<<< HEAD
#pragma omp section // Worker threads
            {
#pragma omp parallel num_threads(opt_.num_threads)
=======
                auto execute_op = [&]()
>>>>>>> a2901d85
                {
                    auto tid = omp_get_thread_num();

                    // Initialize random seed for each thread
                    key_generator_->set_seed(opt_.rnd_seed * (tid + 1));

                    // Initialize insert id for each thread
                    key_generator_->current_id_ = current_id + (inserts_per_thread * tid);

<<<<<<< HEAD
                    auto random_bool = std::bind(std::bernoulli_distribution(opt_.latency_sampling), std::knuth_b());

#pragma omp barrier

#pragma omp single nowait
                    {
                        sw.start();
                    }

                    auto execute_op = [&]()
                    {
                        // Generate random operation
                        auto op = op_generator_.next();

                        // Generate random scrambled key
                        const char *key_ptr = nullptr;
                        if (op == operation_t::INSERT)
                        {
                            key_ptr = key_generator_->next(true);
                        }
                        else
                        {
                            auto id = key_generator_->next_id();
                            if (opt_.bm_mode == mode_t::Time)
                            {
                                // Scale back to insert amount
                                id %= (local_stats[tid].success_insert_count * opt_.num_threads + opt_.num_records);
                                if (id >= opt_.num_records) {
                                    uint64_t ins = id - opt_.num_records;
                                    id = opt_.num_records + inserts_per_thread * (ins / local_stats[tid].success_insert_count) + ins % local_stats[tid].success_insert_count;
                                }
                            }
                            key_ptr = key_generator_->hash_id(id);
                        }

                        auto measure_latency = random_bool();
                        if (measure_latency)
                        {
                            local_stats[tid].times.push_back(std::chrono::high_resolution_clock::now());
                        }

                        run_op(op, key_ptr, value_out, values_out, measure_latency, local_stats[tid]);

                        if (measure_latency)
                        {
                            local_stats[tid].times.push_back(std::chrono::high_resolution_clock::now());
                        }
                    };

                    if (opt_.bm_mode == mode_t::Operation)
                    {
#pragma omp for schedule(static)
                        for (uint64_t i = 0; i < opt_.num_ops; ++i)
                        {
                            execute_op();
                        }
                    }
                    else
                    {
                        uint32_t slept = 0;
                        do
                        {
                            execute_op();
                        }
                        while (!finished);
                    }

                    // Get elapsed time and signal monitor thread to finish.
#pragma omp single nowait
                    {
                        elapsed = sw.elapsed<std::chrono::milliseconds>();
                        finished = true;
                    }
                }
            }
        }
        omp_set_nested(false);

        std::unique_ptr<SystemCounterState> after_sstate;
        if (opt_.enable_pcm)
        {
            after_sstate = std::make_unique<SystemCounterState>();
            *after_sstate = getSystemCounterState();
        }

        std::cout << std::fixed << std::setprecision(4);
        std::cout << "\tRun time: " << elapsed << " milliseconds" << std::endl;

        uint64_t total_ops = std::accumulate(local_stats.begin(), local_stats.end(), 0ull,
                                             [](uint64_t sum, const stats_t& curr) {
                                                 return sum + curr.operation_count;
                                             });

        uint64_t total_success_ops = std::accumulate(local_stats.begin(), local_stats.end(), 0ull,
                                                     [](uint64_t sum, const stats_t& curr) {
                                                         return sum + curr.success_insert_count
                                                                + curr.success_read_count
                                                                + curr.success_update_count
                                                                + curr.success_remove_count
                                                                + curr.success_scan_count;
                                                     });

        uint64_t total_insert = std::accumulate(local_stats.begin(), local_stats.end(), 0ull,
                                                [](uint64_t sum, const stats_t& curr) {
                                                    return sum + curr.insert_count;
                                                });

        uint64_t total_success_insert = std::accumulate(local_stats.begin(), local_stats.end(), 0ull,
                                                        [](uint64_t sum, const stats_t& curr) {
                                                            return sum + curr.success_insert_count;
                                                        });

        uint64_t total_read = std::accumulate(local_stats.begin(), local_stats.end(), 0ull,
                                              [](uint64_t sum, const stats_t& curr) {
                                                  return sum + curr.read_count;
                                              });

        uint64_t total_success_read = std::accumulate(local_stats.begin(), local_stats.end(), 0ull,
                                                      [](uint64_t sum, const stats_t& curr) {
                                                          return sum + curr.success_read_count;
                                                      });

        uint64_t total_update = std::accumulate(local_stats.begin(), local_stats.end(), 0ull,
                                                [](uint64_t sum, const stats_t& curr) {
                                                    return sum + curr.update_count;
                                                });

        uint64_t total_success_update = std::accumulate(local_stats.begin(), local_stats.end(), 0ull,
                                                        [](uint64_t sum, const stats_t& curr) {
                                                            return sum + curr.success_update_count;
                                                        });

        uint64_t total_remove = std::accumulate(local_stats.begin(), local_stats.end(), 0ull,
                                                [](uint64_t sum, const stats_t& curr) {
                                                    return sum + curr.remove_count;
                                                });

        uint64_t total_success_remove = std::accumulate(local_stats.begin(), local_stats.end(), 0ull,
                                                        [](uint64_t sum, const stats_t& curr) {
                                                            return sum + curr.success_remove_count;
                                                        });

        uint64_t total_scan = std::accumulate(local_stats.begin(), local_stats.end(), 0ull,
                                              [](uint64_t sum, const stats_t& curr) {
                                                  return sum + curr.scan_count;
                                              });

        uint64_t total_success_scan = std::accumulate(local_stats.begin(), local_stats.end(), 0ull,
                                                      [](uint64_t sum, const stats_t& curr) {
                                                          return sum + curr.success_scan_count;
                                                      });


        if (opt_.bm_mode == mode_t::Operation && opt_.num_ops != total_ops)
        {
            std::cout << "Fatal: Total operations specified/performed don't match!";
            exit(1);
        }

        std::cout << "Results:\n";
        std::cout << "\tOperations: " << total_ops << std::endl;
        std::cout << "\tThroughput:\n"
                  << "\t- Completed: " << total_ops / ((double)elapsed / 1000) << " ops/s\n"
                  << "\t- Succeeded: " << total_success_ops / ((double)elapsed / 1000) << " ops/s\n"
                  << "\tBreakdown:\n"
                  << "\t- Insert completed: " << total_insert / ((double)elapsed / 1000) << " ops/s\n"
                  << "\t- Insert succeeded: " << total_success_insert / ((double)elapsed / 1000) << " ops/s\n"
                  << "\t- Read completed: " << total_read / ((double)elapsed / 1000) << " ops/s\n"
                  << "\t- Read succeeded: " << total_success_read / ((double)elapsed / 1000) << " ops/s\n"
                  << "\t- Update completed: " << total_update / ((double)elapsed / 1000) << " ops/s\n"
                  << "\t- Update succeeded: " << total_success_update / ((double)elapsed / 1000) << " ops/s\n"
                  << "\t- Remove completed: " << total_remove / ((double)elapsed / 1000) << " ops/s\n"
                  << "\t- Remove succeeded: " << total_success_remove/ ((double)elapsed / 1000) << " ops/s\n"
                  << "\t- Scan completed: " << total_scan / ((double)elapsed / 1000) << " ops/s\n"
                  << "\t- Scan succeeded: " << total_success_scan/ ((double)elapsed / 1000) << " ops/s"
                  << std::endl;

        if (opt_.enable_pcm)
        {
            std::cout << "PCM Metrics:"
                      << "\n"
                      << "\tL3 misses: " << getL3CacheMisses(*before_sstate, *after_sstate) << "\n"
                      << "\tDRAM Reads (bytes): " << getBytesReadFromMC(*before_sstate, *after_sstate) << "\n"
                      << "\tDRAM Writes (bytes): " << getBytesWrittenToMC(*before_sstate, *after_sstate) << "\n"
                      << "\tNVM Reads (bytes): " << getBytesReadFromPMM(*before_sstate, *after_sstate) << "\n"
                      << "\tNVM Writes (bytes): " << getBytesWrittenToPMM(*before_sstate, *after_sstate) << std::endl;
        }

        std::cout << "Samples:" << std::endl;
        std::adjacent_difference(global_stats.begin(), global_stats.end(), global_stats.begin(),
                                 [](const stats_t& x, const stats_t& y) {
                                     stats_t s;
                                     s.operation_count = x.operation_count - y.operation_count;
                                     return s;
                                 });
=======
                    // Generate random scrambled key
                    const char *key_ptr = nullptr;
                    if (op == operation_t::INSERT)
                    {
                        key_ptr = key_generator_->next(true);
                    }
                    else
                    {
                        auto id = key_generator_->next_id();
                        if (opt_.bm_mode == mode_t::Time)
                        {
                            // Scale back to insert amount
                            id %= (local_stats[tid].success_insert_count * opt_.num_threads + opt_.num_records);
                            if (id >= opt_.num_records) {
                                uint64_t ins = id - opt_.num_records;
                                id = opt_.num_records + inserts_per_thread * (ins / local_stats[tid].success_insert_count) + ins % local_stats[tid].success_insert_count;
                            }
                        }
                        key_ptr = key_generator_->hash_id(id);
                    }

                    auto measure_latency = random_bool();
                    if (measure_latency)
                    {
                        local_stats[tid].times.push_back(std::chrono::high_resolution_clock::now());
                    }

                    run_op(op, key_ptr, value_out, values_out, measure_latency, local_stats[tid]);

                    if (measure_latency)
                    {
                        local_stats[tid].times.push_back(std::chrono::high_resolution_clock::now());
                    }
                };

                if (opt_.bm_mode == mode_t::Operation)
                {
                    #pragma omp for schedule(static)
                    for (uint64_t i = 0; i < opt_.num_ops; ++i)
                    {
                        execute_op();
                    }
                }
                else
                {
                    uint32_t slept = 0;
                    do
                    {
                        execute_op();
                    }
                    while (!finished);
                }
>>>>>>> a2901d85

        for (auto s : global_stats)
            std::cout << "\t" << s.operation_count << std::endl;

        if(opt_.latency_sampling > 0.0)
        {
            std::vector<uint64_t> global_latencies;
            for(auto& v : local_stats)
                for(unsigned int i=0; i<v.times.size(); i=i+2)
                    global_latencies.push_back(std::chrono::nanoseconds(v.times[i+1]-v.times[i]).count());

            std::sort(global_latencies.begin(), global_latencies.end());
            auto observed = global_latencies.size();
            std::cout << "Latencies (" << observed << " operations observed):\n"
                      << "\tmin: " << global_latencies[0] << '\n'
                      << "\t50%: " << global_latencies[0.5*observed] << '\n'
                      << "\t90%: " << global_latencies[0.9*observed] << '\n'
                      << "\t99%: " << global_latencies[0.99*observed] << '\n'
                      << "\t99.9%: " << global_latencies[0.999*observed] << '\n'
                      << "\t99.99%: " << global_latencies[0.9999*observed] << '\n'
                      << "\t99.999%: " << global_latencies[0.99999*observed] << '\n'
                      << "\tmax: " << global_latencies[observed-1] << std::endl;
        }
    }

    void benchmark_t::run_op(operation_t op, const char *key_ptr,
                             char *value_out, char *values_out, bool measure_latency,
                             stats_t &stats)
    {
        switch (op)
        {
            case operation_t::READ:
            {
                auto r = tree_->find(key_ptr, key_generator_->size(), value_out);
                ++stats.read_count;
                if (r)
                {
                    ++stats.success_read_count;
                }
                break;
            }

<<<<<<< HEAD
            case operation_t::INSERT:
            {
                // Generate random value
                auto value_ptr = value_generator_.next();
                auto r = tree_->insert(key_ptr, key_generator_->size(), value_ptr, opt_.value_size);
                ++stats.insert_count;
                if (r)
                {
                    ++stats.success_insert_count;
                }
                break;
            }
=======
    std::cout << std::fixed << std::setprecision(4);
    std::cout << "\tRun time: " << elapsed << " milliseconds" << std::endl;

    uint64_t total_ops = std::accumulate(local_stats.begin(), local_stats.end(), 0ull,
                                         [](uint64_t sum, const stats_t& curr) {
                                            return sum + curr.operation_count;
                                         });

    uint64_t total_success_ops = std::accumulate(local_stats.begin(), local_stats.end(), 0ull,
                                         [](uint64_t sum, const stats_t& curr) {
                                            return sum + curr.success_insert_count
                                                       + curr.success_read_count
                                                       + curr.success_update_count
                                                       + curr.success_remove_count
                                                       + curr.success_scan_count;
                                         });

    uint64_t total_insert = std::accumulate(local_stats.begin(), local_stats.end(), 0ull,
                                         [](uint64_t sum, const stats_t& curr) {
                                            return sum + curr.insert_count;
                                         });

    uint64_t total_success_insert = std::accumulate(local_stats.begin(), local_stats.end(), 0ull,
                                                    [](uint64_t sum, const stats_t& curr) {
                                                       return sum + curr.success_insert_count;
                                                    });

    uint64_t total_read = std::accumulate(local_stats.begin(), local_stats.end(), 0ull,
                                         [](uint64_t sum, const stats_t& curr) {
                                            return sum + curr.read_count;
                                         });

    uint64_t total_success_read = std::accumulate(local_stats.begin(), local_stats.end(), 0ull,
                                                    [](uint64_t sum, const stats_t& curr) {
                                                       return sum + curr.success_read_count;
                                                    });

    uint64_t total_update = std::accumulate(local_stats.begin(), local_stats.end(), 0ull,
                                         [](uint64_t sum, const stats_t& curr) {
                                            return sum + curr.update_count;
                                         });

    uint64_t total_success_update = std::accumulate(local_stats.begin(), local_stats.end(), 0ull,
                                                    [](uint64_t sum, const stats_t& curr) {
                                                       return sum + curr.success_update_count;
                                                    });

    uint64_t total_remove = std::accumulate(local_stats.begin(), local_stats.end(), 0ull,
                                         [](uint64_t sum, const stats_t& curr) {
                                            return sum + curr.remove_count;
                                         });

    uint64_t total_success_remove = std::accumulate(local_stats.begin(), local_stats.end(), 0ull,
                                                    [](uint64_t sum, const stats_t& curr) {
                                                       return sum + curr.success_remove_count;
                                                    });

    uint64_t total_scan = std::accumulate(local_stats.begin(), local_stats.end(), 0ull,
                                         [](uint64_t sum, const stats_t& curr) {
                                            return sum + curr.scan_count;
                                         });

    uint64_t total_success_scan = std::accumulate(local_stats.begin(), local_stats.end(), 0ull,
                                                    [](uint64_t sum, const stats_t& curr) {
                                                       return sum + curr.success_scan_count;
                                                    });


    if (opt_.bm_mode == mode_t::Operation && opt_.num_ops != total_ops)
    {
        std::cout << "Fatal: Total operations specified/performed don't match!";
        exit(1);
    }

    std::cout << "Results:\n";
    std::cout << "\tOperations: " << total_ops << std::endl;
    std::cout << "\tThroughput:\n" 
              << "\t- Completed: " << total_ops / ((double)elapsed / 1000) << " ops/s\n" 
              << "\t- Succeeded: " << total_success_ops / ((double)elapsed / 1000) << " ops/s\n" 
              << "\tBreakdown:\n"
              << "\t- Insert completed: " << total_insert / ((double)elapsed / 1000) << " ops/s\n"
              << "\t- Insert succeeded: " << total_success_insert / ((double)elapsed / 1000) << " ops/s\n"
              << "\t- Read completed: " << total_read / ((double)elapsed / 1000) << " ops/s\n"
              << "\t- Read succeeded: " << total_success_read / ((double)elapsed / 1000) << " ops/s\n"
              << "\t- Update completed: " << total_update / ((double)elapsed / 1000) << " ops/s\n"
              << "\t- Update succeeded: " << total_success_update / ((double)elapsed / 1000) << " ops/s\n"
              << "\t- Remove completed: " << total_remove / ((double)elapsed / 1000) << " ops/s\n"
              << "\t- Remove succeeded: " << total_success_remove/ ((double)elapsed / 1000) << " ops/s\n"
              << "\t- Scan completed: " << total_scan / ((double)elapsed / 1000) << " ops/s\n"
              << "\t- Scan succeeded: " << total_success_scan/ ((double)elapsed / 1000) << " ops/s"
              << std::endl;
>>>>>>> a2901d85

            case operation_t::UPDATE:
            {
                // Generate random value
                auto value_ptr = value_generator_.next();
                auto r = tree_->update(key_ptr, key_generator_->size(), value_ptr, opt_.value_size);
                ++stats.update_count;
                if (r)
                {
                    ++stats.success_update_count;
                }
                break;
            }

            case operation_t::REMOVE:
            {
                auto r = tree_->remove(key_ptr, key_generator_->size());
                ++stats.remove_count;
                if (r)
                {
                    ++stats.success_remove_count;
                }
                break;
            }

            case operation_t::SCAN:
            {
                auto r = tree_->scan(key_ptr, key_generator_->size(), opt_.scan_size, values_out);
                ++stats.scan_count;
                if (r)
                {
                    ++stats.success_scan_count;
                }
                break;
            }

            default:
                std::cout << "Error: unknown operation!" << std::endl;
                exit(0);
                break;
        }
        ++stats.operation_count;
    }
<<<<<<< HEAD
=======
}

void benchmark_t::run_op(operation_t op, const char *key_ptr, 
                         char *value_out, char *values_out, bool measure_latency,
                         stats_t &stats)
{
    switch (op)
    {
    case operation_t::READ:
    {
        auto r = tree_->find(key_ptr, key_generator_->size(), value_out);
        ++stats.read_count;
        if (r)
        {
            ++stats.success_read_count;
        }
        break;
    }

    case operation_t::INSERT:
    {
        // Generate random value
        auto value_ptr = value_generator_.next();
        auto r = tree_->insert(key_ptr, key_generator_->size(), value_ptr, opt_.value_size);
        ++stats.insert_count;
        if (r)
        {
            ++stats.success_insert_count;
        }
        break;
    }

    case operation_t::UPDATE:
    {
        // Generate random value
        auto value_ptr = value_generator_.next();
        auto r = tree_->update(key_ptr, key_generator_->size(), value_ptr, opt_.value_size);
        ++stats.update_count;
        if (r)
        {
            ++stats.success_update_count;
        }
        break;
    }

    case operation_t::REMOVE:
    {
        auto r = tree_->remove(key_ptr, key_generator_->size());
        ++stats.remove_count;
        if (r)
        {
            ++stats.success_remove_count;
        }
        break;
    }

    case operation_t::SCAN:
    {
        auto r = tree_->scan(key_ptr, key_generator_->size(), opt_.scan_size, values_out);
        ++stats.scan_count;
        if (r)
        {
            ++stats.success_scan_count;
        }
        break;
    }

    default:
        std::cout << "Error: unknown operation!" << std::endl;
        exit(0);
        break;
    }
    ++stats.operation_count;
}
>>>>>>> a2901d85

} // namespace PiBench

namespace std
{
    std::ostream& operator<<(std::ostream& os, const PiBench::distribution_t& dist)
    {
        switch (dist)
        {
            case PiBench::distribution_t::UNIFORM:
                return os << "UNIFORM";
                break;
            case PiBench::distribution_t::SELFSIMILAR:
                return os << "SELFSIMILAR";
                break;
            case PiBench::distribution_t::ZIPFIAN:
                return os << "ZIPFIAN";
                break;
            default:
                return os << static_cast<uint8_t>(dist);
        }
    }

<<<<<<< HEAD
    std::ostream& operator<<(std::ostream& os, const PiBench::options_t& opt)
    {
        os << "Benchmark Options:"
           << "\n"
           << "\tTarget: " << opt.library_file << "\n"
           << "\t# Records: " << opt.num_records << "\n"
           << "\t# Threads: " << opt.num_threads << "\n"
           << (opt.bm_mode == PiBench::mode_t::Operation ? "\t# Operations: " : "\tDuration (s): ") << (opt.bm_mode == PiBench::mode_t::Operation ? opt.num_ops : opt.seconds) << "\n"
           << "\tSampling: " << opt.sampling_ms << " ms\n"
           << "\tLatency: " << opt.latency_sampling << "\n"
           << "\tKey prefix: " << opt.key_prefix << "\n"
           << "\tKey size: " << opt.key_size << "\n"
           << "\tValue size: " << opt.value_size << "\n"
           << "\tRandom seed: " << opt.rnd_seed << "\n"
           << "\tKey distribution: " << opt.key_distribution
           << (opt.key_distribution == PiBench::distribution_t::SELFSIMILAR || opt.key_distribution == PiBench::distribution_t::ZIPFIAN
=======
std::ostream& operator<<(std::ostream& os, const PiBench::options_t& opt)
{
    os << "Benchmark Options:"
       << "\n"
       << "\tTarget: " << opt.library_file << "\n"
       << "\t# Records: " << opt.num_records << "\n"
       << "\t# Threads: " << opt.num_threads << "\n"
       << (opt.bm_mode == PiBench::mode_t::Operation ? "\t# Operations: " : "\tDuration (s): ") << (opt.bm_mode == PiBench::mode_t::Operation ? opt.num_ops : opt.seconds) << "\n"
       << "\tSampling: " << opt.sampling_ms << " ms\n"
       << "\tLatency: " << opt.latency_sampling << "\n"
       << "\tKey prefix: " << opt.key_prefix << "\n"
       << "\tKey size: " << opt.key_size << "\n"
       << "\tValue size: " << opt.value_size << "\n"
       << "\tRandom seed: " << opt.rnd_seed << "\n"
       << "\tKey distribution: " << opt.key_distribution
       << (opt.key_distribution == PiBench::distribution_t::SELFSIMILAR || opt.key_distribution == PiBench::distribution_t::ZIPFIAN
>>>>>>> a2901d85
               ? "(" + std::to_string(opt.key_skew) + ")"
               : "")
           << "\n"
           << "\tScan size: " << opt.scan_size << "\n"
           << "\tOperations ratio:\n"
           << "\t\tRead: " << opt.read_ratio << "\n"
           << "\t\tInsert: " << opt.insert_ratio << "\n"
           << "\t\tUpdate: " << opt.update_ratio << "\n"
           << "\t\tDelete: " << opt.remove_ratio << "\n"
           << "\t\tScan: " << opt.scan_ratio;
        return os;
    }
} // namespace std<|MERGE_RESOLUTION|>--- conflicted
+++ resolved
@@ -15,144 +15,119 @@
 namespace PiBench
 {
 
-    void print_environment()
-    {
-        std::time_t now = std::time(nullptr);
-        uint64_t num_cpus = 0;
-        std::string cpu_type;
-        std::string cache_size;
-
-        std::ifstream cpuinfo("/proc/cpuinfo", std::ifstream::in);
-
-        if(!cpuinfo.good())
-        {
-            num_cpus = 0;
-            cpu_type = "Could not open /proc/cpuinfo";
-            cache_size = "Could not open /proc/cpuinfo";
-        }
-        else
-        {
-            std::string line;
-            while(!getline(cpuinfo, line).eof())
-            {
-                auto sep_pos = line.find(':');
-                if(sep_pos == std::string::npos)
-                {
-                    continue;
-                }
-                else
-                {
-                    std::string key = std::regex_replace(std::string(line, 0, sep_pos), std::regex("\\t+$"), "");
-                    std::string val = sep_pos == line.size()-1 ? "" : std::string(line, sep_pos+2, line.size());
-                    if(key.compare("model name") == 0)
-                    {
-                        ++num_cpus;
-                        cpu_type = val;
-                    }
-                    else if(key.compare("cache size") == 0)
-                    {
-                        cache_size = val;
-                    }
-                }
+void print_environment()
+{
+    std::time_t now = std::time(nullptr);
+    uint64_t num_cpus = 0;
+    std::string cpu_type;
+    std::string cache_size;
+
+    std::ifstream cpuinfo("/proc/cpuinfo", std::ifstream::in);
+
+    if(!cpuinfo.good())
+    {
+        num_cpus = 0;
+        cpu_type = "Could not open /proc/cpuinfo";
+        cache_size = "Could not open /proc/cpuinfo";
+    }
+    else
+    {
+        std::string line;
+        while(!getline(cpuinfo, line).eof())
+        {
+            auto sep_pos = line.find(':');
+            if(sep_pos == std::string::npos)
+            {
+                continue;
             }
-        }
-        cpuinfo.close();
-
-        std::string kernel_version;
-        struct utsname uname_buf;
-        if(uname(&uname_buf) == -1)
-        {
-            kernel_version = "Unknown";
-        }
-        else
-        {
-            kernel_version = std::string(uname_buf.sysname) + " " + std::string(uname_buf.release);
-        }
-
-        std::cout << "Environment:" << "\n"
-                  << "\tTime: " << std::asctime(std::localtime(&now))
-                  << "\tCPU: " << num_cpus << " * " << cpu_type << "\n"
-                  << "\tCPU Cache: " << cache_size << "\n"
-                  << "\tKernel: " << kernel_version << std::endl;
-    }
-
-    benchmark_t::benchmark_t(tree_api* tree, const options_t& opt) noexcept
-            : tree_(tree),
-              opt_(opt),
-              op_generator_(opt.read_ratio, opt.insert_ratio, opt.update_ratio, opt.remove_ratio, opt.scan_ratio),
-              value_generator_(opt.value_size),
-              pcm_(nullptr)
-    {
-        if (opt.enable_pcm)
-        {
-            pcm_ = PCM::getInstance();
-            auto status = pcm_->program();
-            if (status != PCM::Success)
-            {
-                std::cout << "Error opening PCM: " << status << std::endl;
-                if (status == PCM::PMUBusy)
-                    pcm_->resetPMU();
-                else
-                    exit(0);
+            else
+            {
+                std::string key = std::regex_replace(std::string(line, 0, sep_pos), std::regex("\\t+$"), "");
+                std::string val = sep_pos == line.size()-1 ? "" : std::string(line, sep_pos+2, line.size());
+                if(key.compare("model name") == 0)
+                {
+                    ++num_cpus;
+                    cpu_type = val;
+                }
+                else if(key.compare("cache size") == 0)
+                {
+                    cache_size = val;
+                }
             }
         }
-
-        size_t key_space_sz = opt_.num_records + (opt_.num_ops * opt_.insert_ratio);
-        switch (opt_.key_distribution)
-        {
-            case distribution_t::UNIFORM:
-                key_generator_ = std::make_unique<uniform_key_generator_t>(key_space_sz, opt_.key_size, opt_.key_prefix);
-                break;
-
-            case distribution_t::SELFSIMILAR:
-                key_generator_ = std::make_unique<selfsimilar_key_generator_t>(key_space_sz, opt_.key_size, opt_.key_prefix, opt_.key_skew);
-                break;
-
-            case distribution_t::ZIPFIAN:
-                key_generator_ = std::make_unique<zipfian_key_generator_t>(key_space_sz, opt_.key_size, opt_.key_prefix, opt_.key_skew);
-                break;
-
-            default:
-                std::cout << "Error: unknown distribution!" << std::endl;
+    }
+    cpuinfo.close();
+
+    std::string kernel_version;
+    struct utsname uname_buf;
+    if(uname(&uname_buf) == -1)
+    {
+        kernel_version = "Unknown";
+    }
+    else
+    {
+        kernel_version = std::string(uname_buf.sysname) + " " + std::string(uname_buf.release);
+    }
+
+    std::cout << "Environment:" << "\n"
+              << "\tTime: " << std::asctime(std::localtime(&now))
+              << "\tCPU: " << num_cpus << " * " << cpu_type << "\n"
+              << "\tCPU Cache: " << cache_size << "\n"
+              << "\tKernel: " << kernel_version << std::endl;
+}
+
+benchmark_t::benchmark_t(tree_api* tree, const options_t& opt) noexcept
+    : tree_(tree),
+      opt_(opt),
+      op_generator_(opt.read_ratio, opt.insert_ratio, opt.update_ratio, opt.remove_ratio, opt.scan_ratio),
+      value_generator_(opt.value_size),
+      pcm_(nullptr)
+{
+    if (opt.enable_pcm)
+    {
+        pcm_ = PCM::getInstance();
+        auto status = pcm_->program();
+        if (status != PCM::Success)
+        {
+            std::cout << "Error opening PCM: " << status << std::endl;
+            if (status == PCM::PMUBusy)
+                pcm_->resetPMU();
+            else
                 exit(0);
         }
     }
 
-    benchmark_t::~benchmark_t()
-    {
-<<<<<<< HEAD
-        if (pcm_)
-            pcm_->cleanup();
-    }
-
-    void benchmark_t::load() noexcept
-    {
-        if(opt_.skip_load)
-        {
-            std::cout << "Load skipped." << std::endl;
-            key_generator_->current_id_ = opt_.num_records + 1;
-            return;
-        }
-
-        std::cout << "Loading started." << std::endl;
-        stopwatch_t sw;
-        sw.start();
-
-        {
-#pragma omp parallel num_threads(opt_.num_threads)
-            {
-                // Initialize insert id for each thread
-                key_generator_->current_id_ = opt_.num_records / opt_.num_threads * omp_get_thread_num();
-
-#pragma omp for schedule(static)
-                for (uint64_t i = 0; i < opt_.num_records; ++i)
-                {
-                    // Generate key in sequence
-                    auto key_ptr = key_generator_->next(true);
-
-                    // Generate random value
-                    auto value_ptr = value_generator_.next();
-=======
+    size_t key_space_sz = opt_.num_records + (opt_.num_ops * opt_.insert_ratio);
+    switch (opt_.key_distribution)
+    {
+    case distribution_t::UNIFORM:
+        key_generator_ = std::make_unique<uniform_key_generator_t>(key_space_sz, opt_.key_size, opt_.key_prefix);
+        break;
+
+    case distribution_t::SELFSIMILAR:
+        key_generator_ = std::make_unique<selfsimilar_key_generator_t>(key_space_sz, opt_.key_size, opt_.key_prefix, opt_.key_skew);
+        break;
+
+    case distribution_t::ZIPFIAN:
+        key_generator_ = std::make_unique<zipfian_key_generator_t>(key_space_sz, opt_.key_size, opt_.key_prefix, opt_.key_skew);
+        break;
+
+    default:
+        std::cout << "Error: unknown distribution!" << std::endl;
+        exit(0);
+    }
+}
+
+benchmark_t::~benchmark_t()
+{
+    if (pcm_)
+        pcm_->cleanup();
+}
+
+void benchmark_t::load() noexcept
+{
+    if(opt_.skip_load)
+    {
         std::cout << "Load skipped." << std::endl;
         key_generator_->current_id_ = opt_.num_records + 1;
         return;
@@ -212,18 +187,16 @@
 
     std::cout << "Load verified; benchmark started." << std::endl;
 }
->>>>>>> a2901d85
-
-                    auto r = tree_->insert(key_ptr, key_generator_->size(), value_ptr, opt_.value_size);
-                    assert(r);
-                }
-            }
-
-        }
-
-<<<<<<< HEAD
-        auto elapsed = sw.elapsed<std::chrono::milliseconds>();
-=======
+
+void benchmark_t::run() noexcept
+{
+    std::vector<stats_t> global_stats;
+    global_stats.resize(100000); // Avoid overhead of allocation and page fault
+    global_stats.resize(0);
+
+    static thread_local char value_out[value_generator_t::VALUE_MAX];
+    char* values_out;
+
     std::vector<stats_t> local_stats(opt_.num_threads);
     for(auto& lc : local_stats)
     {
@@ -237,59 +210,30 @@
         }
         lc.times.resize(0);
     }
->>>>>>> a2901d85
-
-        std::cout << "Loading finished in " << elapsed << " milliseconds" << std::endl;
-
-        // Verify all keys can be found
-        {
-#pragma omp parallel num_threads(opt_.num_threads)
-            {
-                // Initialize insert id for each thread
-                auto id = opt_.num_records / opt_.num_threads * omp_get_thread_num();
-
-#pragma omp for schedule(static)
-                for (uint64_t i = 0; i < opt_.num_records; ++i)
-                {
-                    // Generate key in sequence
-                    auto key_ptr = key_generator_->hash_id(id++);
-
-                    static thread_local char value_out[value_generator_t::VALUE_MAX];
-                    bool found = tree_->find(key_ptr, key_generator_->size(), value_out);
-                    if (!found) {
-                        exit(1);
-                    }
-                }
-            }
-        }
-
-        std::cout << "Load verified; benchmark started." << std::endl;
-    }
-
-<<<<<<< HEAD
-    void benchmark_t::run() noexcept
-=======
+
+    // Control variable of monitor thread
+    bool finished = false;
+
+    // The amount of inserts expected to be done by each thread + some play room.
+    uint64_t inserts_per_thread = 10 + (opt_.num_ops * opt_.insert_ratio) / opt_.num_threads;
+
+    // Current id after load
+    uint64_t current_id = key_generator_->current_id_;
+
+    std::unique_ptr<SystemCounterState> before_sstate;
+    if (opt_.enable_pcm)
+    {
+        before_sstate = std::make_unique<SystemCounterState>();
+        *before_sstate = getSystemCounterState();
+    }
+
     double elapsed = 0.0;
     stopwatch_t sw;
     omp_set_nested(true);
     #pragma omp parallel sections num_threads(2)
->>>>>>> a2901d85
-    {
-        std::vector<stats_t> global_stats;
-        global_stats.resize(100000); // Avoid overhead of allocation and page fault
-        global_stats.resize(0);
-
-        static thread_local char value_out[value_generator_t::VALUE_MAX];
-        char* values_out;
-
-        std::vector<stats_t> local_stats(opt_.num_threads);
-        for(auto& lc : local_stats)
-        {
-<<<<<<< HEAD
-            if (opt_.bm_mode == mode_t::Operation)
-            {
-                lc.times.resize(std::ceil(opt_.num_ops/opt_.num_threads)*2);
-=======
+    {
+        #pragma omp section // Monitor thread
+        {
             std::chrono::milliseconds sampling_window(opt_.sampling_ms);
             auto sample_stats = [&]()
             {
@@ -317,281 +261,35 @@
                 }
                 while (++slept < opt_.seconds);
                 finished = true;
->>>>>>> a2901d85
             }
-            else
-            {
-                lc.times.resize(1000000);
-            }
-            lc.times.resize(0);
-        }
-
-        // Control variable of monitor thread
-        bool finished = false;
-
-        // The amount of inserts expected to be done by each thread + some play room.
-        uint64_t inserts_per_thread = 10 + (opt_.num_ops * opt_.insert_ratio) / opt_.num_threads;
-
-        // Current id after load
-        uint64_t current_id = key_generator_->current_id_;
-
-        std::unique_ptr<SystemCounterState> before_sstate;
-        if (opt_.enable_pcm)
-        {
-            before_sstate = std::make_unique<SystemCounterState>();
-            *before_sstate = getSystemCounterState();
-        }
-
-        double elapsed = 0.0;
-        stopwatch_t sw;
-        omp_set_nested(true);
-#pragma omp parallel sections num_threads(2)
-        {
-#pragma omp section // Monitor thread
-            {
-                std::chrono::milliseconds sampling_window(opt_.sampling_ms);
-                auto sample_stats = [&]()
-                {
-                    std::this_thread::sleep_for(sampling_window);
-                    stats_t s;
-                    s.operation_count = std::accumulate(local_stats.begin(), local_stats.end(), 0ull,
-                                                        [](uint64_t sum, const stats_t& curr) {
-                                                            return sum + curr.operation_count;
-                                                        });
-                    global_stats.push_back(std::move(s));
-                };
-
-                if (opt_.bm_mode == mode_t::Operation)
-                {
-                    while (!finished)
-                    {
-                        sample_stats();
-                    }
-                }
-                else
-                {
-                    uint32_t slept = 0;
-                    do {
-                        sample_stats();
-                    }
-                    while (++slept < opt_.seconds);
-                    finished = true;
-                }
-            }
-
-<<<<<<< HEAD
-#pragma omp section // Worker threads
-            {
-#pragma omp parallel num_threads(opt_.num_threads)
-=======
+        }
+
+        #pragma omp section // Worker threads
+        {
+            #pragma omp parallel num_threads(opt_.num_threads)
+            {
+                auto tid = omp_get_thread_num();
+
+                // Initialize random seed for each thread
+                key_generator_->set_seed(opt_.rnd_seed * (tid + 1));
+
+                // Initialize insert id for each thread
+                key_generator_->current_id_ = current_id + (inserts_per_thread * tid);
+
+                auto random_bool = std::bind(std::bernoulli_distribution(opt_.latency_sampling), std::knuth_b());
+
+                #pragma omp barrier
+
+                #pragma omp single nowait
+                {
+                    sw.start();
+                }
+
                 auto execute_op = [&]()
->>>>>>> a2901d85
-                {
-                    auto tid = omp_get_thread_num();
-
-                    // Initialize random seed for each thread
-                    key_generator_->set_seed(opt_.rnd_seed * (tid + 1));
-
-                    // Initialize insert id for each thread
-                    key_generator_->current_id_ = current_id + (inserts_per_thread * tid);
-
-<<<<<<< HEAD
-                    auto random_bool = std::bind(std::bernoulli_distribution(opt_.latency_sampling), std::knuth_b());
-
-#pragma omp barrier
-
-#pragma omp single nowait
-                    {
-                        sw.start();
-                    }
-
-                    auto execute_op = [&]()
-                    {
-                        // Generate random operation
-                        auto op = op_generator_.next();
-
-                        // Generate random scrambled key
-                        const char *key_ptr = nullptr;
-                        if (op == operation_t::INSERT)
-                        {
-                            key_ptr = key_generator_->next(true);
-                        }
-                        else
-                        {
-                            auto id = key_generator_->next_id();
-                            if (opt_.bm_mode == mode_t::Time)
-                            {
-                                // Scale back to insert amount
-                                id %= (local_stats[tid].success_insert_count * opt_.num_threads + opt_.num_records);
-                                if (id >= opt_.num_records) {
-                                    uint64_t ins = id - opt_.num_records;
-                                    id = opt_.num_records + inserts_per_thread * (ins / local_stats[tid].success_insert_count) + ins % local_stats[tid].success_insert_count;
-                                }
-                            }
-                            key_ptr = key_generator_->hash_id(id);
-                        }
-
-                        auto measure_latency = random_bool();
-                        if (measure_latency)
-                        {
-                            local_stats[tid].times.push_back(std::chrono::high_resolution_clock::now());
-                        }
-
-                        run_op(op, key_ptr, value_out, values_out, measure_latency, local_stats[tid]);
-
-                        if (measure_latency)
-                        {
-                            local_stats[tid].times.push_back(std::chrono::high_resolution_clock::now());
-                        }
-                    };
-
-                    if (opt_.bm_mode == mode_t::Operation)
-                    {
-#pragma omp for schedule(static)
-                        for (uint64_t i = 0; i < opt_.num_ops; ++i)
-                        {
-                            execute_op();
-                        }
-                    }
-                    else
-                    {
-                        uint32_t slept = 0;
-                        do
-                        {
-                            execute_op();
-                        }
-                        while (!finished);
-                    }
-
-                    // Get elapsed time and signal monitor thread to finish.
-#pragma omp single nowait
-                    {
-                        elapsed = sw.elapsed<std::chrono::milliseconds>();
-                        finished = true;
-                    }
-                }
-            }
-        }
-        omp_set_nested(false);
-
-        std::unique_ptr<SystemCounterState> after_sstate;
-        if (opt_.enable_pcm)
-        {
-            after_sstate = std::make_unique<SystemCounterState>();
-            *after_sstate = getSystemCounterState();
-        }
-
-        std::cout << std::fixed << std::setprecision(4);
-        std::cout << "\tRun time: " << elapsed << " milliseconds" << std::endl;
-
-        uint64_t total_ops = std::accumulate(local_stats.begin(), local_stats.end(), 0ull,
-                                             [](uint64_t sum, const stats_t& curr) {
-                                                 return sum + curr.operation_count;
-                                             });
-
-        uint64_t total_success_ops = std::accumulate(local_stats.begin(), local_stats.end(), 0ull,
-                                                     [](uint64_t sum, const stats_t& curr) {
-                                                         return sum + curr.success_insert_count
-                                                                + curr.success_read_count
-                                                                + curr.success_update_count
-                                                                + curr.success_remove_count
-                                                                + curr.success_scan_count;
-                                                     });
-
-        uint64_t total_insert = std::accumulate(local_stats.begin(), local_stats.end(), 0ull,
-                                                [](uint64_t sum, const stats_t& curr) {
-                                                    return sum + curr.insert_count;
-                                                });
-
-        uint64_t total_success_insert = std::accumulate(local_stats.begin(), local_stats.end(), 0ull,
-                                                        [](uint64_t sum, const stats_t& curr) {
-                                                            return sum + curr.success_insert_count;
-                                                        });
-
-        uint64_t total_read = std::accumulate(local_stats.begin(), local_stats.end(), 0ull,
-                                              [](uint64_t sum, const stats_t& curr) {
-                                                  return sum + curr.read_count;
-                                              });
-
-        uint64_t total_success_read = std::accumulate(local_stats.begin(), local_stats.end(), 0ull,
-                                                      [](uint64_t sum, const stats_t& curr) {
-                                                          return sum + curr.success_read_count;
-                                                      });
-
-        uint64_t total_update = std::accumulate(local_stats.begin(), local_stats.end(), 0ull,
-                                                [](uint64_t sum, const stats_t& curr) {
-                                                    return sum + curr.update_count;
-                                                });
-
-        uint64_t total_success_update = std::accumulate(local_stats.begin(), local_stats.end(), 0ull,
-                                                        [](uint64_t sum, const stats_t& curr) {
-                                                            return sum + curr.success_update_count;
-                                                        });
-
-        uint64_t total_remove = std::accumulate(local_stats.begin(), local_stats.end(), 0ull,
-                                                [](uint64_t sum, const stats_t& curr) {
-                                                    return sum + curr.remove_count;
-                                                });
-
-        uint64_t total_success_remove = std::accumulate(local_stats.begin(), local_stats.end(), 0ull,
-                                                        [](uint64_t sum, const stats_t& curr) {
-                                                            return sum + curr.success_remove_count;
-                                                        });
-
-        uint64_t total_scan = std::accumulate(local_stats.begin(), local_stats.end(), 0ull,
-                                              [](uint64_t sum, const stats_t& curr) {
-                                                  return sum + curr.scan_count;
-                                              });
-
-        uint64_t total_success_scan = std::accumulate(local_stats.begin(), local_stats.end(), 0ull,
-                                                      [](uint64_t sum, const stats_t& curr) {
-                                                          return sum + curr.success_scan_count;
-                                                      });
-
-
-        if (opt_.bm_mode == mode_t::Operation && opt_.num_ops != total_ops)
-        {
-            std::cout << "Fatal: Total operations specified/performed don't match!";
-            exit(1);
-        }
-
-        std::cout << "Results:\n";
-        std::cout << "\tOperations: " << total_ops << std::endl;
-        std::cout << "\tThroughput:\n"
-                  << "\t- Completed: " << total_ops / ((double)elapsed / 1000) << " ops/s\n"
-                  << "\t- Succeeded: " << total_success_ops / ((double)elapsed / 1000) << " ops/s\n"
-                  << "\tBreakdown:\n"
-                  << "\t- Insert completed: " << total_insert / ((double)elapsed / 1000) << " ops/s\n"
-                  << "\t- Insert succeeded: " << total_success_insert / ((double)elapsed / 1000) << " ops/s\n"
-                  << "\t- Read completed: " << total_read / ((double)elapsed / 1000) << " ops/s\n"
-                  << "\t- Read succeeded: " << total_success_read / ((double)elapsed / 1000) << " ops/s\n"
-                  << "\t- Update completed: " << total_update / ((double)elapsed / 1000) << " ops/s\n"
-                  << "\t- Update succeeded: " << total_success_update / ((double)elapsed / 1000) << " ops/s\n"
-                  << "\t- Remove completed: " << total_remove / ((double)elapsed / 1000) << " ops/s\n"
-                  << "\t- Remove succeeded: " << total_success_remove/ ((double)elapsed / 1000) << " ops/s\n"
-                  << "\t- Scan completed: " << total_scan / ((double)elapsed / 1000) << " ops/s\n"
-                  << "\t- Scan succeeded: " << total_success_scan/ ((double)elapsed / 1000) << " ops/s"
-                  << std::endl;
-
-        if (opt_.enable_pcm)
-        {
-            std::cout << "PCM Metrics:"
-                      << "\n"
-                      << "\tL3 misses: " << getL3CacheMisses(*before_sstate, *after_sstate) << "\n"
-                      << "\tDRAM Reads (bytes): " << getBytesReadFromMC(*before_sstate, *after_sstate) << "\n"
-                      << "\tDRAM Writes (bytes): " << getBytesWrittenToMC(*before_sstate, *after_sstate) << "\n"
-                      << "\tNVM Reads (bytes): " << getBytesReadFromPMM(*before_sstate, *after_sstate) << "\n"
-                      << "\tNVM Writes (bytes): " << getBytesWrittenToPMM(*before_sstate, *after_sstate) << std::endl;
-        }
-
-        std::cout << "Samples:" << std::endl;
-        std::adjacent_difference(global_stats.begin(), global_stats.end(), global_stats.begin(),
-                                 [](const stats_t& x, const stats_t& y) {
-                                     stats_t s;
-                                     s.operation_count = x.operation_count - y.operation_count;
-                                     return s;
-                                 });
-=======
+                {
+                    // Generate random operation
+                    auto op = op_generator_.next();
+
                     // Generate random scrambled key
                     const char *key_ptr = nullptr;
                     if (op == operation_t::INSERT)
@@ -644,63 +342,25 @@
                     }
                     while (!finished);
                 }
->>>>>>> a2901d85
-
-        for (auto s : global_stats)
-            std::cout << "\t" << s.operation_count << std::endl;
-
-        if(opt_.latency_sampling > 0.0)
-        {
-            std::vector<uint64_t> global_latencies;
-            for(auto& v : local_stats)
-                for(unsigned int i=0; i<v.times.size(); i=i+2)
-                    global_latencies.push_back(std::chrono::nanoseconds(v.times[i+1]-v.times[i]).count());
-
-            std::sort(global_latencies.begin(), global_latencies.end());
-            auto observed = global_latencies.size();
-            std::cout << "Latencies (" << observed << " operations observed):\n"
-                      << "\tmin: " << global_latencies[0] << '\n'
-                      << "\t50%: " << global_latencies[0.5*observed] << '\n'
-                      << "\t90%: " << global_latencies[0.9*observed] << '\n'
-                      << "\t99%: " << global_latencies[0.99*observed] << '\n'
-                      << "\t99.9%: " << global_latencies[0.999*observed] << '\n'
-                      << "\t99.99%: " << global_latencies[0.9999*observed] << '\n'
-                      << "\t99.999%: " << global_latencies[0.99999*observed] << '\n'
-                      << "\tmax: " << global_latencies[observed-1] << std::endl;
-        }
-    }
-
-    void benchmark_t::run_op(operation_t op, const char *key_ptr,
-                             char *value_out, char *values_out, bool measure_latency,
-                             stats_t &stats)
-    {
-        switch (op)
-        {
-            case operation_t::READ:
-            {
-                auto r = tree_->find(key_ptr, key_generator_->size(), value_out);
-                ++stats.read_count;
-                if (r)
-                {
-                    ++stats.success_read_count;
-                }
-                break;
+
+                // Get elapsed time and signal monitor thread to finish.
+                #pragma omp single nowait
+                {
+                    elapsed = sw.elapsed<std::chrono::milliseconds>();
+                    finished = true;
+                }
             }
-
-<<<<<<< HEAD
-            case operation_t::INSERT:
-            {
-                // Generate random value
-                auto value_ptr = value_generator_.next();
-                auto r = tree_->insert(key_ptr, key_generator_->size(), value_ptr, opt_.value_size);
-                ++stats.insert_count;
-                if (r)
-                {
-                    ++stats.success_insert_count;
-                }
-                break;
-            }
-=======
+        }
+    }
+    omp_set_nested(false);
+
+    std::unique_ptr<SystemCounterState> after_sstate;
+    if (opt_.enable_pcm)
+    {
+        after_sstate = std::make_unique<SystemCounterState>();
+        *after_sstate = getSystemCounterState();
+    }
+
     std::cout << std::fixed << std::setprecision(4);
     std::cout << "\tRun time: " << elapsed << " milliseconds" << std::endl;
 
@@ -792,52 +452,48 @@
               << "\t- Scan completed: " << total_scan / ((double)elapsed / 1000) << " ops/s\n"
               << "\t- Scan succeeded: " << total_success_scan/ ((double)elapsed / 1000) << " ops/s"
               << std::endl;
->>>>>>> a2901d85
-
-            case operation_t::UPDATE:
-            {
-                // Generate random value
-                auto value_ptr = value_generator_.next();
-                auto r = tree_->update(key_ptr, key_generator_->size(), value_ptr, opt_.value_size);
-                ++stats.update_count;
-                if (r)
-                {
-                    ++stats.success_update_count;
-                }
-                break;
-            }
-
-            case operation_t::REMOVE:
-            {
-                auto r = tree_->remove(key_ptr, key_generator_->size());
-                ++stats.remove_count;
-                if (r)
-                {
-                    ++stats.success_remove_count;
-                }
-                break;
-            }
-
-            case operation_t::SCAN:
-            {
-                auto r = tree_->scan(key_ptr, key_generator_->size(), opt_.scan_size, values_out);
-                ++stats.scan_count;
-                if (r)
-                {
-                    ++stats.success_scan_count;
-                }
-                break;
-            }
-
-            default:
-                std::cout << "Error: unknown operation!" << std::endl;
-                exit(0);
-                break;
-        }
-        ++stats.operation_count;
-    }
-<<<<<<< HEAD
-=======
+
+    if (opt_.enable_pcm)
+    {
+        std::cout << "PCM Metrics:"
+                  << "\n"
+                  << "\tL3 misses: " << getL3CacheMisses(*before_sstate, *after_sstate) << "\n"
+                  << "\tDRAM Reads (bytes): " << getBytesReadFromMC(*before_sstate, *after_sstate) << "\n"
+                  << "\tDRAM Writes (bytes): " << getBytesWrittenToMC(*before_sstate, *after_sstate) << "\n"
+                  << "\tNVM Reads (bytes): " << getBytesReadFromPMM(*before_sstate, *after_sstate) << "\n"
+                  << "\tNVM Writes (bytes): " << getBytesWrittenToPMM(*before_sstate, *after_sstate) << std::endl;
+    }
+
+    std::cout << "Samples:" << std::endl;
+    std::adjacent_difference(global_stats.begin(), global_stats.end(), global_stats.begin(),
+                             [](const stats_t& x, const stats_t& y) {
+                                 stats_t s;
+                                 s.operation_count = x.operation_count - y.operation_count;
+                                 return s;
+                             });
+
+    for (auto s : global_stats)
+        std::cout << "\t" << s.operation_count << std::endl;
+
+    if(opt_.latency_sampling > 0.0)
+    {
+        std::vector<uint64_t> global_latencies;
+        for(auto& v : local_stats)
+            for(unsigned int i=0; i<v.times.size(); i=i+2)
+                global_latencies.push_back(std::chrono::nanoseconds(v.times[i+1]-v.times[i]).count());
+
+        std::sort(global_latencies.begin(), global_latencies.end());
+        auto observed = global_latencies.size();
+        std::cout << "Latencies (" << observed << " operations observed):\n"
+                  << "\tmin: " << global_latencies[0] << '\n'
+                  << "\t50%: " << global_latencies[0.5*observed] << '\n'
+                  << "\t90%: " << global_latencies[0.9*observed] << '\n'
+                  << "\t99%: " << global_latencies[0.99*observed] << '\n'
+                  << "\t99.9%: " << global_latencies[0.999*observed] << '\n'
+                  << "\t99.99%: " << global_latencies[0.9999*observed] << '\n'
+                  << "\t99.999%: " << global_latencies[0.99999*observed] << '\n'
+                  << "\tmax: " << global_latencies[observed-1] << std::endl;
+    }
 }
 
 void benchmark_t::run_op(operation_t op, const char *key_ptr, 
@@ -912,48 +568,29 @@
     }
     ++stats.operation_count;
 }
->>>>>>> a2901d85
 
 } // namespace PiBench
 
 namespace std
 {
-    std::ostream& operator<<(std::ostream& os, const PiBench::distribution_t& dist)
-    {
-        switch (dist)
-        {
-            case PiBench::distribution_t::UNIFORM:
-                return os << "UNIFORM";
-                break;
-            case PiBench::distribution_t::SELFSIMILAR:
-                return os << "SELFSIMILAR";
-                break;
-            case PiBench::distribution_t::ZIPFIAN:
-                return os << "ZIPFIAN";
-                break;
-            default:
-                return os << static_cast<uint8_t>(dist);
-        }
-    }
-
-<<<<<<< HEAD
-    std::ostream& operator<<(std::ostream& os, const PiBench::options_t& opt)
-    {
-        os << "Benchmark Options:"
-           << "\n"
-           << "\tTarget: " << opt.library_file << "\n"
-           << "\t# Records: " << opt.num_records << "\n"
-           << "\t# Threads: " << opt.num_threads << "\n"
-           << (opt.bm_mode == PiBench::mode_t::Operation ? "\t# Operations: " : "\tDuration (s): ") << (opt.bm_mode == PiBench::mode_t::Operation ? opt.num_ops : opt.seconds) << "\n"
-           << "\tSampling: " << opt.sampling_ms << " ms\n"
-           << "\tLatency: " << opt.latency_sampling << "\n"
-           << "\tKey prefix: " << opt.key_prefix << "\n"
-           << "\tKey size: " << opt.key_size << "\n"
-           << "\tValue size: " << opt.value_size << "\n"
-           << "\tRandom seed: " << opt.rnd_seed << "\n"
-           << "\tKey distribution: " << opt.key_distribution
-           << (opt.key_distribution == PiBench::distribution_t::SELFSIMILAR || opt.key_distribution == PiBench::distribution_t::ZIPFIAN
-=======
+std::ostream& operator<<(std::ostream& os, const PiBench::distribution_t& dist)
+{
+    switch (dist)
+    {
+    case PiBench::distribution_t::UNIFORM:
+        return os << "UNIFORM";
+        break;
+    case PiBench::distribution_t::SELFSIMILAR:
+        return os << "SELFSIMILAR";
+        break;
+    case PiBench::distribution_t::ZIPFIAN:
+        return os << "ZIPFIAN";
+        break;
+    default:
+        return os << static_cast<uint8_t>(dist);
+    }
+}
+
 std::ostream& operator<<(std::ostream& os, const PiBench::options_t& opt)
 {
     os << "Benchmark Options:"
@@ -970,17 +607,16 @@
        << "\tRandom seed: " << opt.rnd_seed << "\n"
        << "\tKey distribution: " << opt.key_distribution
        << (opt.key_distribution == PiBench::distribution_t::SELFSIMILAR || opt.key_distribution == PiBench::distribution_t::ZIPFIAN
->>>>>>> a2901d85
                ? "(" + std::to_string(opt.key_skew) + ")"
                : "")
-           << "\n"
-           << "\tScan size: " << opt.scan_size << "\n"
-           << "\tOperations ratio:\n"
-           << "\t\tRead: " << opt.read_ratio << "\n"
-           << "\t\tInsert: " << opt.insert_ratio << "\n"
-           << "\t\tUpdate: " << opt.update_ratio << "\n"
-           << "\t\tDelete: " << opt.remove_ratio << "\n"
-           << "\t\tScan: " << opt.scan_ratio;
-        return os;
-    }
+       << "\n"
+       << "\tScan size: " << opt.scan_size << "\n"
+       << "\tOperations ratio:\n"
+       << "\t\tRead: " << opt.read_ratio << "\n"
+       << "\t\tInsert: " << opt.insert_ratio << "\n"
+       << "\t\tUpdate: " << opt.update_ratio << "\n"
+       << "\t\tDelete: " << opt.remove_ratio << "\n"
+       << "\t\tScan: " << opt.scan_ratio;
+    return os;
+}
 } // namespace std